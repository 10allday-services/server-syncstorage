# This Source Code Form is subject to the terms of the Mozilla Public
# License, v. 2.0. If a copy of the MPL was not distributed with this file,
# You can obtain one at http://mozilla.org/MPL/2.0/.

import logging

from base64 import b64encode

from pyramid.security import Allow

from cornice import Service

from syncstorage.bso import VALID_ID_REGEX, MAX_PAYLOAD_SIZE
from syncstorage.util import get_timestamp
<<<<<<< HEAD
from syncstorage.storage import NotFoundError
=======
from syncstorage.storage import (ConflictError,
                                 NotFoundError,
                                 InvalidBatch)
>>>>>>> c6707098

from syncstorage.views.validators import (extract_target_resource,
                                          extract_precondition_headers,
                                          extract_query_params,
                                          extract_batch_state,
                                          parse_multiple_bsos,
                                          parse_single_bso)
from syncstorage.views.decorators import (convert_storage_errors,
                                          sleep_and_retry_on_conflict,
                                          with_collection_lock,
                                          check_precondition_headers,
                                          check_storage_quota)
from syncstorage.views.util import get_resource_timestamp, get_limit_config


logger = logging.getLogger("syncstorage")

DEFAULT_VALIDATORS = (
    extract_target_resource,
    extract_precondition_headers,
    extract_query_params,
)


def default_decorators(func):
    func = check_storage_quota(func)
    func = check_precondition_headers(func)
    func = with_collection_lock(func)
    func = sleep_and_retry_on_conflict(func)
    func = convert_storage_errors(func)
    return func


BSO_ID_REGEX = VALID_ID_REGEX.pattern.lstrip("^").rstrip("$")
COLLECTION_ID_REGEX = "[a-zA-Z0-9._-]{1,32}"

ONE_KB = 1024.0


def default_acl(request):
    """Default ACL: only the owner is allowed access.

    This must be a function, not a method on SyncStorageService, because
    cornice takes a copy of it when constructing the pyramid view.
    """
    return [(Allow, int(request.matchdict["userid"]), "owner")]


def expired_token_acl(request):
    """ACL allowing holders to expired token to still access the resource.

    This is useful for allowing access to certain non-security-sensitive
    APIs with less client burden.  It must be a function, not a method on
    SyncStorageService, because cornice takes a copy of it when constructing
    the pyramid view.
    """
    return [
        (Allow, int(request.matchdict["userid"]), "owner"),
        (Allow, "expired:%s" % (request.matchdict["userid"],), "owner")
    ]


class SyncStorageService(Service):
    """Custom Service class to assist DRY in the SyncStorage project.

    This Service subclass provides useful defaults for SyncStorage service
    endpoints, such as configuring authentication and path prefixes.
    """

    # Cornice warns about a JSON XSRF vuln that's not relevant to us.
    # Disable the filter that checks for this to avoid annoying log lines.
    default_filters = []

    def __init__(self, **kwds):
        # Configure DRY defaults for the path.
        kwds["path"] = self._configure_the_path(kwds["path"])
        # Ensure all views require authenticated user.
        kwds.setdefault("permission", "owner")
        kwds.setdefault("acl", default_acl)
        # Add default set of validators
        kwds.setdefault("validators", DEFAULT_VALIDATORS)
        super(SyncStorageService, self).__init__(**kwds)

    def _configure_the_path(self, path):
        """Helper method to apply default configuration of the service path."""
        # Insert pattern-matching regexes into the path
        path = path.replace("{collection}",
                            "{collection:%s}" % (COLLECTION_ID_REGEX,))
        path = path.replace("{item}",
                            "{item:%s}" % (BSO_ID_REGEX,))
        # Add path prefix for the API version number and userid.
        # XXX TODO: current FF client hardcodes "1.1" as the version number.
        # We accept it for now but should disable this eventually.
        path = "/{api:1\\.5}/{userid:[0-9]{1,10}}" + path
        return path


# We define a simple "It Works!" view at the site root, so that
# it's easy to see if the service is correctly running.
site_root = Service(name="site_root", path="/")


@site_root.get()
def get_site_root(request):
    return "It Works!  SyncStorage is successfully running on this host."


service_root = SyncStorageService(name="service_root",
                                  path="")

info = SyncStorageService(name="info",
                          path="/info")
info_quota = SyncStorageService(name="info_quota",
                                path="/info/quota")
info_timestamps = SyncStorageService(name="info_timestamps",
                                     path="/info/collections")
info_usage = SyncStorageService(name="info_usage",
                                path="/info/collection_usage")
info_counts = SyncStorageService(name="info_counts",
                                 path="/info/collection_counts")
info_configuration = SyncStorageService(name="info_configuration",
                                        path="/info/configuration")

storage = SyncStorageService(name="storage",
                             path="/storage")
collection = SyncStorageService(name="collection",
                                path="/storage/{collection}")
item = SyncStorageService(name="item",
                          path="/storage/{collection}/{item}")


@info_timestamps.get(accept="application/json", renderer="sync-json",
                     acl=expired_token_acl)
@default_decorators
def get_info_timestamps(request):
    storage = request.validated["storage"]
    timestamps = storage.get_collection_timestamps(request.validated["userid"])
    request.response.headers["X-Weave-Records"] = str(len(timestamps))
    return timestamps


@info_counts.get(accept="application/json", renderer="sync-json")
@default_decorators
def get_info_counts(request):
    storage = request.validated["storage"]
    counts = storage.get_collection_counts(request.validated["userid"])
    request.response.headers["X-Weave-Records"] = str(len(counts))
    return counts


@info_quota.get(accept="application/json", renderer="sync-json")
@default_decorators
def get_info_quota(request):
    storage = request.validated["storage"]
    used = storage.get_total_size(request.validated["userid"]) / ONE_KB
    quota = request.registry.settings.get("storage.quota_size", None)
    if quota is not None:
        quota = quota / ONE_KB
    return [used, quota]


@info_usage.get(accept="application/json", renderer="sync-json")
@default_decorators
def get_info_usage(request):
    storage = request.validated["storage"]
    sizes = storage.get_collection_sizes(request.validated["userid"])
    for collection, size in sizes.iteritems():
        sizes[collection] = size / ONE_KB
    request.response.headers["X-Weave-Records"] = str(len(sizes))
    return sizes


@info_configuration.get(accept="application/json", renderer="sync-json")
@default_decorators
def get_info_configuration(request):
    # Don't return batch-related limits if the feature isn't enabled.
    if request.registry.settings.get("storage.batch_upload_enabled", False):
        LIMIT_NAMES = (
            "max_post_records",
            "max_post_bytes",
            "max_total_records",
            "max_total_bytes",
        )
    else:
        LIMIT_NAMES = (
            "max_request_bytes",
        )
    limits = {}
    for name in LIMIT_NAMES:
        limits[name] = get_limit_config(request, name)
    # This limit is hard-coded for now.
    limits["max_record_payload_bytes"] = MAX_PAYLOAD_SIZE
    return limits


@storage.delete(renderer="sync-json")
@default_decorators
def delete_storage(request):
    storage = request.validated["storage"]
    storage.delete_storage(request.validated["userid"])
    return {}


@service_root.delete(renderer="sync-json")
@default_decorators
def delete_all(request):
    storage = request.validated["storage"]
    storage.delete_storage(request.validated["userid"])
    return {}


@collection.get(accept="application/json", renderer="sync-json")
@collection.get(accept="application/newlines", renderer="sync-newlines")
@convert_storage_errors
def get_collection_with_internal_pagination(request):
    """Get the contents of a collection, in a respectful manner.

    We provide a client-driven pagination API, but some clients don't
    use it.  Instead they make humungous queries such as "give me all
    100,000 history items as a single batch" and unfortunately, we have
    to comply.

    This wrapper view breaks up such requests so that they use the
    pagination API internally, which is more respectful of server
    resources and avoids bogging down queries from other users.
    """
    try:
        settings = request.registry.settings
        batch_size = settings.get("storage.pagination_batch_size")
        # If we're not doing internal pagination, fulfill it directly.
        if batch_size is None:
            return get_collection(request)
        # If the request is already limited, fulfill it directly.
        limit = request.validated.get("limit", None)
        if limit is not None and limit < batch_size:
            return get_collection(request)
        # Otherwise, we'll have to paginate internally for reduce db load.
        items = []
        request.validated["limit"] = batch_size
        while True:
            # Do the actual fetch, knowing it won't be too big.
            res = get_collection(request)
            items.extend(res)
            if limit is not None:
                max_left = limit - len(items)
                # If we've fetched up to the requested limit then stop,
                # leaving the X-Weave-Next-Offset header intact.
                if max_left <= 0:
                    break
                request.validated["limit"] = min(max_left, batch_size)
            # Check Next-Offset to see if we've fetched all available items.
            try:
                offset = request.response.headers.pop("X-Weave-Next-Offset")
            except KeyError:
                break
            # Fetch again, using the given offset token and sanity-checking
            # that the collection has not been concurrently modified.
            # Taking a collection lock here would defeat the point of this
            # pagination, which is to free up db resources.
            request.validated["offset"] = offset
            if "if_unmodified_since" not in request.validated:
                last_modified = request.response.headers["X-Last-Modified"]
                last_modified = get_timestamp(last_modified)
                request.validated["if_unmodified_since"] = last_modified
        return items
    except NotFoundError:
        # For b/w compat, non-existent collections must return an empty list.
        return []


@sleep_and_retry_on_conflict
@with_collection_lock
@check_precondition_headers
@check_storage_quota
def get_collection(request):
    storage = request.validated["storage"]
    userid = request.validated["userid"]
    collection = request.validated["collection"]

    filters = {}
    filter_names = ("ids", "newer", "older", "limit", "offset", "sort")
    for name in filter_names:
        if name in request.validated:
            filters[name] = request.validated[name]

    if request.validated.get("full", False):
        res = storage.get_items(userid, collection, **filters)
        for bso in res["items"]:
            bso.pop("ttl", None)
    else:
        res = storage.get_item_ids(userid, collection, **filters)
    next_offset = res.get("next_offset")
    if next_offset is not None:
        request.response.headers["X-Weave-Next-Offset"] = str(next_offset)
    # Ensure that X-Last-Modified is present, since it's needed when
    # doing pagination.  This lookup is essentially free since we already
    # loaded and cached the timestamp when taking the collection lock.
    ts = get_resource_timestamp(request)
    request.response.headers["X-Last-Modified"] = str(ts)
    return res["items"]


@collection.post(accept="application/json", renderer="sync-json",
                 validators=DEFAULT_VALIDATORS + (extract_batch_state,
                                                  parse_multiple_bsos))
@default_decorators
def post_collection(request):
    storage = request.validated["storage"]
    userid = request.validated["userid"]
    collection = request.validated["collection"]
    bsos = request.validated["bsos"]
    invalid_bsos = request.validated["invalid_bsos"]

    # For initial rollout, disable batch uploads by default.
    if request.registry.settings.get("storage.batch_upload_enabled", False):
        if request.validated["batch"] or request.validated["commit"]:
            return post_collection_batch(request)

    res = {'success': [], 'failed': {}}

    # If some BSOs failed to parse properly, include them
    # in the failure list straight away.
    for (id, error) in invalid_bsos.iteritems():
        res["failed"][id] = error

    ts = storage.set_items(userid, collection, bsos)
    res["success"].extend([bso["id"] for bso in bsos])
    res['modified'] = ts
    request.response.headers["X-Last-Modified"] = str(ts)

    return res


def post_collection_batch(request):
    storage = request.validated["storage"]
    userid = request.validated["userid"]
    collection = request.validated["collection"]
    bsos = request.validated["bsos"]
    invalid_bsos = request.validated["invalid_bsos"]
    batch = request.validated["batch"]
    commit = request.validated["commit"]

    request.response.status = 202

    # Bail early if we have nonsensical arguments
    if not batch:
        raise InvalidBatch

    # The "batch" key is set only on a multi-POST batch request prior to a
    # commit.  The "modified" key is only set upon a successful commit.
    # The two flags are mutually exclusive.
    res = {'success': [], 'failed': {}}

    for (id, error) in invalid_bsos.iteritems():
        res["failed"][id] = error

    try:
        if batch is True:
            try:
                batch = storage.create_batch(userid, collection)
            except ConflictError, e:
                logger.error('Collision in batch creation!')
                logger.error(e)
                raise
            except Exception, e:
                logger.error('Could not create batch')
                logger.error(e)
                raise
        else:
            i = storage.valid_batch(userid, collection, batch)
            if not i:
                raise InvalidBatch

        if bsos:
            try:
                storage.append_items_to_batch(userid, collection, batch, bsos)
            except ConflictError:
                raise
            except Exception, e:
                logger.error('Could not append to batch("{0}")'.format(batch))
                logger.error(e)
                for bso in bsos:
                    res["failed"][bso["id"]] = "db error"
            else:
                res["success"].extend([bso["id"] for bso in bsos])

        if commit:
            try:
                ts = storage.apply_batch(userid, collection, batch)
            except ConflictError, e:
                logger.error('Collision in batch commit!')
                logger.error(e)
                raise
            except Exception, e:
                logger.error("Could not apply batch")
                logger.error(e)
                raise
            else:
                res['modified'] = ts
                request.response.headers["X-Last-Modified"] = str(ts)
                storage.close_batch(userid, collection, batch)
                request.response.status = 200
        else:
            res["batch"] = b64encode(str(batch))
    except ConflictError:
        raise

    return res


@collection.delete(renderer="sync-json")
@default_decorators
def delete_collection(request):
    storage = request.validated["storage"]
    userid = request.validated["userid"]
    collection = request.validated["collection"]
    ids = request.validated.get("ids")

    # For b/w compat, non-existent collections must not give an error.
    try:
        if ids is None:
            ts = storage.delete_collection(userid, collection)
        else:
            ts = storage.delete_items(userid, collection, ids)
            request.response.headers["X-Last-Modified"] = str(ts)
        return {"modified": ts}
    except NotFoundError:
        return {"modified": storage.get_storage_timestamp(userid)}


@item.get(accept="application/json", renderer="sync-json")
@default_decorators
def get_item(request):
    storage = request.validated["storage"]
    userid = request.validated["userid"]
    collection = request.validated["collection"]
    item = request.validated["item"]
    bso = storage.get_item(userid, collection, item)
    bso.pop("ttl", None)
    return bso


@item.put(renderer="sync-json",
          validators=DEFAULT_VALIDATORS + (parse_single_bso,))
@default_decorators
def put_item(request):
    storage = request.validated["storage"]
    userid = request.validated["userid"]
    collection = request.validated["collection"]
    item = request.validated["item"]
    bso = request.validated["bso"]

    res = storage.set_item(userid, collection, item, bso)
    ts = res["modified"]
    request.response.headers["X-Last-Modified"] = str(ts)
    return ts


@item.delete(renderer="sync-json")
@default_decorators
def delete_item(request):
    storage = request.validated["storage"]
    userid = request.validated["userid"]
    collection = request.validated["collection"]
    item = request.validated["item"]

    ts = storage.delete_item(userid, collection, item)
    return {"modified": ts}


def includeme(config):
    # Commit the config to work around some conflicts raised by cornice,
    # which also does a config.commit() during view processing.
    config.commit()
    config.include("syncstorage.views.authentication")
    config.include("syncstorage.views.renderers")
    config.scan("syncstorage.views")<|MERGE_RESOLUTION|>--- conflicted
+++ resolved
@@ -12,13 +12,9 @@
 
 from syncstorage.bso import VALID_ID_REGEX, MAX_PAYLOAD_SIZE
 from syncstorage.util import get_timestamp
-<<<<<<< HEAD
-from syncstorage.storage import NotFoundError
-=======
 from syncstorage.storage import (ConflictError,
                                  NotFoundError,
                                  InvalidBatch)
->>>>>>> c6707098
 
 from syncstorage.views.validators import (extract_target_resource,
                                           extract_precondition_headers,
