--- conflicted
+++ resolved
@@ -602,16 +602,10 @@
         infoAfter1 = self.app.get(self.root + '/info/collections')
         res = infoAfter1.json
         self.assertTrue("col2" not in res)
-<<<<<<< HEAD
-        self.assertTrue("X-Last-Modified" in resp.headers)
+        self.assertTrue("X-Last-Modified" in infoBefore.headers)
+        self.assertTrue("X-Last-Modified" in infoAfter1.headers)
         self.assertTrue(float(infoBefore.headers["X-Last-Modified"]) <
                         float(infoAfter1.headers["X-Last-Modified"]))
-=======
-        self.assertTrue("X-Last-Modified" in infoBefore.headers)
-        self.assertTrue("X-Last-Modified" in infoAfter1.headers)
-        self.assertNotEqual(infoBefore.headers["X-Last-Modified"],
-                            infoAfter1.headers["X-Last-Modified"])
->>>>>>> e3f9bc5d
 
         # make sure the storage level timestamp stays the same
         time.sleep(0.2)
