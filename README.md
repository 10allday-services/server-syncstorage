[![CircleCI](https://circleci.com/gh/mozilla-services/server-syncstorage.svg?style=svg)](https://circleci.com/gh/mozilla-services/server-syncstorage)

# Storage Engine for Firefox Sync Server, version 1.5

This is the storage engine for version 1.5 of the Firefox Sync Server.
It implements the API defined at:

   * https://mozilla-services.readthedocs.io/en/latest/storage/apis-1.5.html

This code is only one part of the full Sync Server stack and is unlikely
to be useful in isolation.

If you want to run a self-hosted version of the Sync Server,
you should start from here:

   * https://mozilla-services.readthedocs.io/en/latest/howtos/run-sync-1.5.html

More general information can be found at the following links:

   * https://mozilla-services.readthedocs.io/en/latest/storage
   * https://wiki.mozilla.org/Services/Sync


## Release Procedure

<<<<<<< HEAD
Please consult the [Release Procedure document](docs/RELEASE.md).
=======
To tag a new release of this server for deployment, you'll need to:

* Create and push a new git tag with the version number, e.g. `1.7.1`.
* File [a new deploy bug](https://bugzilla.mozilla.org/enter_bug.cgi?product=Cloud%20Services&component=Operations:%20Deployment%20Requests)
  specifying the version to be deployed.
  * CC the Sync Operations staff.
  * List any imporant new functionality or config changes in the bug description.
  * You might enjoy these [previous](https://bugzilla.mozilla.org/show_bug.cgi?id=1476181)
    [bugs](https://bugzilla.mozilla.org/show_bug.cgi?id=1317532) as examples.
* Coordinate with QA to run the [loadtest suite](https://github.com/mozilla-services/syncstorage-loadtest/).
* Be available for any questions from Ops as they process the deployment.
>>>>>>> 6eaf6e2c
<|MERGE_RESOLUTION|>--- conflicted
+++ resolved
@@ -23,18 +23,5 @@
 
 ## Release Procedure
 
-<<<<<<< HEAD
-Please consult the [Release Procedure document](docs/RELEASE.md).
-=======
-To tag a new release of this server for deployment, you'll need to:
 
-* Create and push a new git tag with the version number, e.g. `1.7.1`.
-* File [a new deploy bug](https://bugzilla.mozilla.org/enter_bug.cgi?product=Cloud%20Services&component=Operations:%20Deployment%20Requests)
-  specifying the version to be deployed.
-  * CC the Sync Operations staff.
-  * List any imporant new functionality or config changes in the bug description.
-  * You might enjoy these [previous](https://bugzilla.mozilla.org/show_bug.cgi?id=1476181)
-    [bugs](https://bugzilla.mozilla.org/show_bug.cgi?id=1317532) as examples.
-* Coordinate with QA to run the [loadtest suite](https://github.com/mozilla-services/syncstorage-loadtest/).
-* Be available for any questions from Ops as they process the deployment.
->>>>>>> 6eaf6e2c
+Please consult the [Release Procedure document](docs/RELEASE.md).